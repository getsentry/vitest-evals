--- conflicted
+++ resolved
@@ -18,12 +18,7 @@
     "format": "biome format --write",
     "lint": "biome lint",
     "lint:fix": "biome lint --fix",
-<<<<<<< HEAD
     "prepare": "npm run build && simple-git-hooks",
-=======
-    "prepare": "npm run build",
-    "postinstall": "simple-git-hooks",
->>>>>>> f2a4cf91
     "test": "vitest"
   },
   "repository": {
